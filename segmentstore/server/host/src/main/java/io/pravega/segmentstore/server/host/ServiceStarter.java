--- conflicted
+++ resolved
@@ -160,19 +160,6 @@
     private void attachStorage(ServiceBuilder builder) {
         builder.withStorageFactory(setup -> {
             try {
-<<<<<<< HEAD
-                String storageChoice = this.serviceConfig.getStorageImplementation();
-                switch (storageChoice) {
-                    case "HDFS":
-                        HDFSStorageConfig hdfsConfig = setup.getConfig(HDFSStorageConfig::builder);
-                        return new HDFSStorageFactory(hdfsConfig, setup.getExecutor());
-
-                    case "FS":
-                        FileSystemStorageConfig fsConfig = setup.getConfig(FileSystemStorageConfig::builder);
-                        return new FileSystemStorageFactory(fsConfig, setup.getExecutor());
-
-                    case "INMEMORY":
-=======
                 ServiceConfig.StorageTypes storageChoice = ServiceConfig.StorageTypes.valueOf(this.serviceConfig
                         .getStorageImplementation());
                 switch (storageChoice) {
@@ -185,7 +172,6 @@
                         return new FileSystemStorageFactory(fsConfig, setup.getExecutor());
 
                     case INMEMORY:
->>>>>>> e2d3f9b3
                         return new InMemoryStorageFactory(setup.getExecutor());
 
                     default:
