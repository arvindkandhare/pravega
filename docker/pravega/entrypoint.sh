--- conflicted
+++ resolved
@@ -47,11 +47,7 @@
             sleep 5
         done
     fi
-<<<<<<< HEAD
-    add_system_property "filesystem.filesystemRoot" "${NFS_MOUNT}"
-=======
     add_system_property "filesystem.root" "${NFS_MOUNT}"
->>>>>>> e2d3f9b3
     add_system_property "hdfs.hdfsUrl" "${HDFS_URL}"
     add_system_property "hdfs.hdfsRoot" "${HDFS_ROOT}"
     add_system_property "hdfs.replication" "${HDFS_REPLICATION}"
