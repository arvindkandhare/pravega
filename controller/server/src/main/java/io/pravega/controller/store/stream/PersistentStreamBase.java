--- conflicted
+++ resolved
@@ -427,78 +427,6 @@
     @Override
     public CompletableFuture<TxnStatus> sealTransaction(final UUID txId, final boolean commit,
                                                         final Optional<Integer> version) {
-<<<<<<< HEAD
-        return verifyLegalState(getTransactionEpoch(txId).thenCompose(epoch -> {
-                    if (epoch == null) {
-                        return checkTransactionStatus(null, txId).thenApply(status -> {
-                            if (commit) {
-                                switch (status) {
-                                    case COMMITTED:
-                                        return status;
-                                    case ABORTED:
-                                        throw new OperationOnTxNotAllowedException(txId.toString(), "seal");
-                                    case OPEN:
-                                    case ABORTING:
-                                    case COMMITTING:
-                                        // Control cannot reach this point, as epoch will not be null if txn is
-                                        // OPEN, ABORTING, or COMMITTING.
-                                        throw new IllegalStateException(txId.toString());
-                                    default:
-                                        throw new TransactionNotFoundException(txId.toString());
-                                }
-                            } else {
-                                switch (status) {
-                                    case ABORTED:
-                                        return status;
-                                    case COMMITTED:
-                                        throw new OperationOnTxNotAllowedException(txId.toString(), "seal");
-                                    case OPEN:
-                                    case ABORTING:
-                                    case COMMITTING:
-                                        // Control cannot reach this point, as epoch will not be null if txn is
-                                        // OPEN, ABORTING, or COMMITTING.
-                                        throw new IllegalStateException(txId.toString());
-                                    default:
-                                        throw new TransactionNotFoundException(txId.toString());
-                                }
-                            }
-                        });
-                    } else {
-                        return getActiveTx(epoch, txId).thenCompose(data -> {
-                            ActiveTxnRecord txnRecord = ActiveTxnRecord.parse(data.getData());
-                            int dataVersion = version.isPresent() ? version.get() : data.getVersion();
-                            TxnStatus status = txnRecord.getTxnStatus();
-                            if (commit) {
-                                switch (status) {
-                                    case OPEN:
-                                        return sealActiveTx(epoch, txId, true, txnRecord, dataVersion).thenApply(y -> TxnStatus.COMMITTING);
-                                    case COMMITTING:
-                                    case COMMITTED:
-                                        return CompletableFuture.completedFuture(status);
-                                    case ABORTING:
-                                    case ABORTED:
-                                        throw new OperationOnTxNotAllowedException(txId.toString(), "seal");
-                                    default:
-                                        throw new TransactionNotFoundException(txId.toString());
-                                }
-                            } else {
-                                switch (status) {
-                                    case OPEN:
-                                        return sealActiveTx(epoch, txId, false, txnRecord, dataVersion).thenApply(y -> TxnStatus.ABORTING);
-                                    case ABORTING:
-                                    case ABORTED:
-                                        return CompletableFuture.completedFuture(status);
-                                    case COMMITTING:
-                                    case COMMITTED:
-                                        throw new OperationOnTxNotAllowedException(txId.toString(), "seal");
-                                    default:
-                                        throw new TransactionNotFoundException(txId.toString());
-                                }
-                            }
-                        });
-                    }
-                }));
-=======
         CompletableFuture<TxnStatus> future = verifyLegalState(getTransactionEpoch(txId)
                 .thenCompose(epoch -> sealActiveTxn(epoch, txId, commit, version)))
                 .exceptionally(this::handleDataNotFoundException);
@@ -539,7 +467,6 @@
                 }
             }
         });
->>>>>>> 6f0246d6
     }
 
     @Override
