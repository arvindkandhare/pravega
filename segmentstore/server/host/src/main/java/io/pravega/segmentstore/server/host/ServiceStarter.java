/**
 * Copyright (c) 2017 Dell Inc., or its subsidiaries. All Rights Reserved.
 *
 * Licensed under the Apache License, Version 2.0 (the "License");
 * you may not use this file except in compliance with the License.
 * You may obtain a copy of the License at
 *
 *     http://www.apache.org/licenses/LICENSE-2.0
 */
package io.pravega.segmentstore.server.host;

import io.pravega.common.Exceptions;
import io.pravega.common.cluster.Host;
import io.pravega.segmentstore.contracts.StreamSegmentStore;
import io.pravega.segmentstore.server.host.handler.PravegaConnectionListener;
import io.pravega.segmentstore.server.host.stat.SegmentStatsRecorder;
import io.pravega.segmentstore.server.host.stat.AutoScalerConfig;
import io.pravega.segmentstore.server.host.stat.SegmentStatsFactory;
import io.pravega.segmentstore.server.store.ServiceBuilder;
import io.pravega.segmentstore.server.store.ServiceBuilderConfig;
import io.pravega.segmentstore.server.store.ServiceConfig;
import io.pravega.segmentstore.storage.impl.bookkeeper.BookKeeperConfig;
import io.pravega.segmentstore.storage.impl.bookkeeper.BookKeeperLogFactory;
<<<<<<< HEAD
import io.pravega.segmentstore.storage.impl.ecs.ECSStorageConfig;
import io.pravega.segmentstore.storage.impl.ecs.ECSStorageFactory;
=======
>>>>>>> d2f393c5
import io.pravega.segmentstore.storage.impl.filesystem.FileSystemStorageConfig;
import io.pravega.segmentstore.storage.impl.hdfs.HDFSStorageConfig;
import io.pravega.segmentstore.storage.impl.hdfs.HDFSStorageFactory;
import io.pravega.segmentstore.storage.impl.filesystem.FileSystemStorageFactory;
import io.pravega.segmentstore.storage.impl.rocksdb.RocksDBCacheFactory;
import io.pravega.segmentstore.storage.impl.rocksdb.RocksDBConfig;
import io.pravega.segmentstore.storage.mocks.InMemoryStorageFactory;
import io.pravega.shared.metrics.MetricsConfig;
import io.pravega.shared.metrics.MetricsProvider;
import io.pravega.shared.metrics.StatsProvider;
import java.util.concurrent.CompletionException;
import java.util.concurrent.atomic.AtomicReference;
import lombok.Builder;
import lombok.extern.slf4j.Slf4j;
import org.apache.curator.framework.CuratorFramework;
import org.apache.curator.framework.CuratorFrameworkFactory;
import org.apache.curator.retry.ExponentialBackoffRetry;

/**
 * Starts the Pravega Service.
 */
@Slf4j
public final class ServiceStarter {
    //region Members

    private final ServiceBuilderConfig builderConfig;
    private final ServiceConfig serviceConfig;
    private final ServiceBuilder serviceBuilder;
    private StatsProvider statsProvider;
    private PravegaConnectionListener listener;
    private SegmentStatsFactory segmentStatsFactory;
    private CuratorFramework zkClient;
    private boolean closed;

    //endregion

    //region Constructor

    public ServiceStarter(ServiceBuilderConfig config, Options options) {
        this.builderConfig = config;
        this.serviceConfig = this.builderConfig.getConfig(ServiceConfig::builder);
        this.serviceBuilder = createServiceBuilder(options);
    }

    private ServiceBuilder createServiceBuilder(Options options) {
        ServiceBuilder builder = ServiceBuilder.newInMemoryBuilder(this.builderConfig);
        if (options.bookKeeper) {
            attachBookKeeper(builder);
        }

        if (options.rocksDb) {
            attachRocksDB(builder);
        }

        attachStorage(builder);

        if (options.zkSegmentManager) {
            attachZKSegmentManager(builder);
        }

        return builder;
    }

    //endregion

    //region Service Operation

    public void start() throws Exception {
        Exceptions.checkNotClosed(this.closed, this);

        log.info("Initializing metrics provider ...");
        MetricsProvider.initialize(builderConfig.getConfig(MetricsConfig::builder));
        statsProvider = MetricsProvider.getMetricsProvider();
        statsProvider.start();

        log.info("Initializing ZooKeeper Client ...");
        this.zkClient = createZKClient();

        log.info("Initializing Service Builder ...");
        this.serviceBuilder.initialize();

        log.info("Creating StreamSegmentService ...");
        StreamSegmentStore service = this.serviceBuilder.createStreamSegmentService();

        log.info("Creating Segment Stats recorder ...");
        segmentStatsFactory = new SegmentStatsFactory();
        SegmentStatsRecorder statsRecorder = segmentStatsFactory
                .createSegmentStatsRecorder(service, builderConfig.getConfig(AutoScalerConfig::builder));

        this.listener = new PravegaConnectionListener(false, this.serviceConfig.getListeningIPAddress(),
                this.serviceConfig.getListeningPort(), service, statsRecorder);
        this.listener.startListening();
        log.info("PravegaConnectionListener started successfully.");
        log.info("StreamSegmentService started.");
    }

    public void shutdown() {
        if (!this.closed) {
            this.serviceBuilder.close();
            log.info("StreamSegmentService shut down.");

            if (this.listener != null) {
                this.listener.close();
                log.info("PravegaConnectionListener closed.");
            }

            if (this.statsProvider != null) {
                statsProvider.close();
                statsProvider = null;
                log.info("Metrics statsProvider is now closed.");
            }

            if (this.zkClient != null) {
                this.zkClient.close();
                this.zkClient = null;
                log.info("ZooKeeper Client shut down.");
            }

            if (this.segmentStatsFactory != null) {
                segmentStatsFactory.close();
            }

            this.closed = true;
        }
    }

    private void attachBookKeeper(ServiceBuilder builder) {
        builder.withDataLogFactory(setup ->
                new BookKeeperLogFactory(setup.getConfig(BookKeeperConfig::builder), this.zkClient,
                        setup.getExecutor()));
    }

    private void attachRocksDB(ServiceBuilder builder) {
        builder.withCacheFactory(setup -> new RocksDBCacheFactory(setup.getConfig(RocksDBConfig::builder)));
    }

    private void attachStorage(ServiceBuilder builder) {
        builder.withStorageFactory(setup -> {
            try {
                ServiceConfig.StorageTypes storageChoice = ServiceConfig.StorageTypes.valueOf(this.serviceConfig
                        .getStorageImplementation());
                switch (storageChoice) {
                    case HDFS:
                        HDFSStorageConfig hdfsConfig = setup.getConfig(HDFSStorageConfig::builder);
                        return new HDFSStorageFactory(hdfsConfig, setup.getExecutor());

                    case FILESYSTEM:
                        FileSystemStorageConfig fsConfig = setup.getConfig(FileSystemStorageConfig::builder);
                        return new FileSystemStorageFactory(fsConfig, setup.getExecutor());

<<<<<<< HEAD
                    case ECS:
                        ECSStorageConfig ecsConfig = setup.getConfig(ECSStorageConfig::builder);
                        return new ECSStorageFactory(ecsConfig, setup.getExecutor());

=======
>>>>>>> d2f393c5
                    case INMEMORY:
                        return new InMemoryStorageFactory(setup.getExecutor());

                    default:
                        throw new IllegalStateException("Undefined storage implementation");
                }
            } catch (Exception ex) {
                throw new CompletionException(ex);
            }
        });
    }

    private void attachZKSegmentManager(ServiceBuilder builder) {
        builder.withContainerManager(setup ->
                new ZKSegmentContainerManager(setup.getContainerRegistry(),
                        this.zkClient,
                        new Host(this.serviceConfig.getPublishedIPAddress(),
                                this.serviceConfig.getPublishedPort(), null),
                        setup.getExecutor()));
    }

    private CuratorFramework createZKClient() {
        CuratorFramework zkClient = CuratorFrameworkFactory
                .builder()
                .connectString(this.serviceConfig.getZkURL())
                .namespace("pravega/" + this.serviceConfig.getClusterName())
                .retryPolicy(new ExponentialBackoffRetry(this.serviceConfig.getZkRetrySleepMs(), this.serviceConfig.getZkRetryCount()))
                .build();
        zkClient.start();
        return zkClient;
    }

    //endregion

    //region main()

    public static void main(String[] args) throws Exception {
        AtomicReference<ServiceStarter> serviceStarter = new AtomicReference<>();
        try {
            // Load up the ServiceBuilderConfig, using this priority order:
            // 1. Configuration file
            // 2. System Properties overrides (these will be passed in via the command line or inherited from the JVM)
            ServiceBuilderConfig config = ServiceBuilderConfig
                    .builder()
                    .include(System.getProperty("pravega.configurationFile", "config.properties"))
                    .include(System.getProperties())
                    .build();
            serviceStarter.set(new ServiceStarter(config, Options.builder()
                    .bookKeeper(true).rocksDb(true)
                    .zkSegmentManager(true).build()));
        } catch (Throwable e) {
            log.error("Could not create a Service with default config, Aborting.", e);
            System.exit(1);
        }

        try {
            serviceStarter.get().start();
            Runtime.getRuntime().addShutdownHook(new Thread() {
                @Override
                public void run() {
                    try {
                        log.info("Caught interrupt signal...");
                        serviceStarter.get().shutdown();
                    } catch (Exception e) {
                        // do nothing
                    }
                }
            });

            Thread.sleep(Long.MAX_VALUE);
        } catch (InterruptedException ex) {
            log.info("Caught interrupt signal...");
        } finally {
            serviceStarter.get().shutdown();
        }
    }

    //endregion

    //region Options
    @Builder
    public static class Options {
        final boolean bookKeeper;
        final boolean rocksDb;
        final boolean zkSegmentManager;
    }

    //endregion
}<|MERGE_RESOLUTION|>--- conflicted
+++ resolved
@@ -21,18 +21,10 @@
 import io.pravega.segmentstore.server.store.ServiceConfig;
 import io.pravega.segmentstore.storage.impl.bookkeeper.BookKeeperConfig;
 import io.pravega.segmentstore.storage.impl.bookkeeper.BookKeeperLogFactory;
-<<<<<<< HEAD
-import io.pravega.segmentstore.storage.impl.ecs.ECSStorageConfig;
-import io.pravega.segmentstore.storage.impl.ecs.ECSStorageFactory;
-=======
->>>>>>> d2f393c5
-import io.pravega.segmentstore.storage.impl.filesystem.FileSystemStorageConfig;
 import io.pravega.segmentstore.storage.impl.hdfs.HDFSStorageConfig;
 import io.pravega.segmentstore.storage.impl.hdfs.HDFSStorageFactory;
-import io.pravega.segmentstore.storage.impl.filesystem.FileSystemStorageFactory;
 import io.pravega.segmentstore.storage.impl.rocksdb.RocksDBCacheFactory;
 import io.pravega.segmentstore.storage.impl.rocksdb.RocksDBConfig;
-import io.pravega.segmentstore.storage.mocks.InMemoryStorageFactory;
 import io.pravega.shared.metrics.MetricsConfig;
 import io.pravega.shared.metrics.MetricsProvider;
 import io.pravega.shared.metrics.StatsProvider;
@@ -154,8 +146,7 @@
 
     private void attachBookKeeper(ServiceBuilder builder) {
         builder.withDataLogFactory(setup ->
-                new BookKeeperLogFactory(setup.getConfig(BookKeeperConfig::builder), this.zkClient,
-                        setup.getExecutor()));
+                new BookKeeperLogFactory(setup.getConfig(BookKeeperConfig::builder), this.zkClient, setup.getExecutor()));
     }
 
     private void attachRocksDB(ServiceBuilder builder) {
@@ -176,13 +167,10 @@
                         FileSystemStorageConfig fsConfig = setup.getConfig(FileSystemStorageConfig::builder);
                         return new FileSystemStorageFactory(fsConfig, setup.getExecutor());
 
-<<<<<<< HEAD
                     case ECS:
                         ECSStorageConfig ecsConfig = setup.getConfig(ECSStorageConfig::builder);
                         return new ECSStorageFactory(ecsConfig, setup.getExecutor());
 
-=======
->>>>>>> d2f393c5
                     case INMEMORY:
                         return new InMemoryStorageFactory(setup.getExecutor());
 
@@ -199,8 +187,7 @@
         builder.withContainerManager(setup ->
                 new ZKSegmentContainerManager(setup.getContainerRegistry(),
                         this.zkClient,
-                        new Host(this.serviceConfig.getPublishedIPAddress(),
-                                this.serviceConfig.getPublishedPort(), null),
+                        new Host(this.serviceConfig.getPublishedIPAddress(), this.serviceConfig.getPublishedPort(), null),
                         setup.getExecutor()));
     }
 
@@ -231,8 +218,7 @@
                     .include(System.getProperties())
                     .build();
             serviceStarter.set(new ServiceStarter(config, Options.builder()
-                    .bookKeeper(true).rocksDb(true)
-                    .zkSegmentManager(true).build()));
+                                                                 .bookKeeper(true).hdfs(true).rocksDb(true).zkSegmentManager(true).build()));
         } catch (Throwable e) {
             log.error("Could not create a Service with default config, Aborting.", e);
             System.exit(1);
@@ -266,6 +252,7 @@
     @Builder
     public static class Options {
         final boolean bookKeeper;
+        final boolean hdfs;
         final boolean rocksDb;
         final boolean zkSegmentManager;
     }
