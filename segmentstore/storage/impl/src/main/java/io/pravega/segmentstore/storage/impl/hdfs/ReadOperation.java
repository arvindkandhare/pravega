/**
 * Copyright (c) 2017 Dell Inc., or its subsidiaries. All Rights Reserved.
 *
 * Licensed under the Apache License, Version 2.0 (the "License");
 * you may not use this file except in compliance with the License.
 * You may obtain a copy of the License at
 *
 *     http://www.apache.org/licenses/LICENSE-2.0
 */
package io.pravega.segmentstore.storage.impl.hdfs;

import io.pravega.common.LoggerHelpers;
import io.pravega.common.Timer;
import io.pravega.common.util.CollectionHelpers;
import io.pravega.segmentstore.storage.StorageMetricsBase;
import java.io.EOFException;
import java.io.FileNotFoundException;
import java.io.IOException;
import java.util.concurrent.Callable;
import java.util.concurrent.atomic.AtomicInteger;
import lombok.extern.slf4j.Slf4j;
import lombok.val;
import org.apache.hadoop.fs.FSDataInputStream;

/**
 * FileSystemOperation that Reads from a Segment.
 */
@Slf4j
public class ReadOperation extends FileSystemOperation<HDFSSegmentHandle> implements Callable<Integer> {
    private static final int MAX_ATTEMPT_COUNT = 3;
    private final long offset;
    private final byte[] buffer;
    private final int bufferOffset;
    private final int length;
    private final StorageMetricsBase metrics;

    /**
     * Creates a new instance of the ReadOperation class.
     *  @param handle       A Read or ReadWrite handle for the Segment to read from.
     * @param offset       The offset in the Segment to begin reading at.
     * @param buffer       A buffer to load read data into.
     * @param bufferOffset An offset in the buffer to start loading the data at.
     * @param length       The number of bytes to read.
     * @param context      Context for the operation.
     * @param metrics      Class to record the stats.
     */
    ReadOperation(HDFSSegmentHandle handle, long offset, byte[] buffer, int bufferOffset, int length, OperationContext context, StorageMetricsBase metrics) {
        super(handle, context);
        if (offset < 0 || bufferOffset < 0 || length < 0 || buffer.length < bufferOffset + length) {
            throw new ArrayIndexOutOfBoundsException(String.format(
                    "Offset (%s) must be non-negative, and bufferOffset (%s) and length (%s) must be valid indices into buffer of size %s.",
                    offset, bufferOffset, length, buffer.length));
        }

        this.offset = offset;
        this.buffer = buffer;
        this.bufferOffset = bufferOffset;
        this.length = length;
        this.metrics = metrics;
    }

    @Override
    public Integer call() throws IOException {
        HDFSSegmentHandle handle = getTarget();
        long traceId = LoggerHelpers.traceEnter(log, "read", handle, this.offset, this.length);
        Timer timer = new Timer();

        // Make sure arguments are valid. Refresh the handle if needed (and allowed).
        validateOffsetAndRefresh(handle);

        int attemptCount = 0;
        AtomicInteger totalBytesRead = new AtomicInteger();
        boolean needsRefresh = true;
        while (needsRefresh && attemptCount < MAX_ATTEMPT_COUNT) {
            attemptCount++;
            try {
                // Read data.
                read(handle, totalBytesRead);
                needsRefresh = false;
            } catch (FileNotFoundException fnf) {
                if (!handle.isReadOnly() || attemptCount >= MAX_ATTEMPT_COUNT) {
                    // FileNotFound is only expected in read-only handles, since another read-write handle may have compacted
                    // the files together. If this is indeed a read-write handle, there is no point in retrying.
                    // Also throw this if we tried enough times.
                    throw fnf;
                }

                log.info("Unable to read from file '{}' (attempt {}/{}). Refreshing and retrying.", fnf.getMessage(), attemptCount, MAX_ATTEMPT_COUNT);
                refreshHandle(handle);
            }
        }

<<<<<<< HEAD
        metrics.getReadLatency().reportSuccessEvent(timer.getElapsed());
        metrics.getReadBytes().add(totalBytesRead.get());
=======
        HDFSMetrics.READ_LATENCY.reportSuccessEvent(timer.getElapsed());
        HDFSMetrics.READ_BYTES.add(totalBytesRead.get());
>>>>>>> dd657a9b
        LoggerHelpers.traceLeave(log, "read", traceId, handle, this.offset, totalBytesRead);
        return totalBytesRead.get();
    }

    private void read(HDFSSegmentHandle handle, AtomicInteger totalBytesRead) throws IOException {
        val handleFiles = handle.getFiles();
        int currentFileIndex = CollectionHelpers.binarySearch(handleFiles, this::compareToStartOffset);
        assert currentFileIndex >= 0 : "unable to locate first file index.";
        while (totalBytesRead.get() < this.length && currentFileIndex < handleFiles.size()) {
            FileDescriptor currentFile = handleFiles.get(currentFileIndex);
            long fileOffset = this.offset + totalBytesRead.get() - currentFile.getOffset();
            int fileReadLength = (int) Math.min(this.length - totalBytesRead.get(), currentFile.getLength() - fileOffset);
            assert fileOffset >= 0 && fileReadLength >= 0 : "negative file read offset or length";

            try (FSDataInputStream stream = this.context.fileSystem.open(currentFile.getPath())) {
                stream.readFully(fileOffset, this.buffer, this.bufferOffset + totalBytesRead.get(), fileReadLength);
                totalBytesRead.addAndGet(fileReadLength);
            } catch (EOFException ex) {
                throw new IOException(
                        String.format("Internal error while reading segment file. Attempted to read file '%s' at offset %d, length %d.",
                                currentFile, fileOffset, fileReadLength),
                        ex);
            }

            currentFileIndex++;
        }
    }

    private void validateOffsetAndRefresh(HDFSSegmentHandle handle) throws IOException {
        long lastFileOffset = handle.getLastFile().getLastOffset();
        boolean refreshed = false;
        while (this.offset + this.length > lastFileOffset) {
            if (!refreshed && handle.isReadOnly()) {
                //Read-only handles are not updated internally; they require a refresh.
                refreshHandle(handle);
                lastFileOffset = handle.getLastFile().getLastOffset();
                refreshed = true;
            } else {
                // We either refreshed or we have a read-write handle, which is always updated internally, but not by us.
                throw new IllegalArgumentException(
                        String.format("Offset %d + length %d is beyond the last offset %d of the segment (using read-write handle).",
                                this.offset, this.length, lastFileOffset));
            }
        }
    }

    private void refreshHandle(HDFSSegmentHandle handle) throws IOException {
        val systemFiles = findAll(handle.getSegmentName(), true);
        handle.replaceFiles(systemFiles);
    }

    private int compareToStartOffset(FileDescriptor fi) {
        if (this.offset < fi.getOffset()) {
            return -1;
        } else if (this.offset >= fi.getLastOffset()) {
            return 1;
        } else {
            return 0;
        }
    }
}<|MERGE_RESOLUTION|>--- conflicted
+++ resolved
@@ -12,7 +12,6 @@
 import io.pravega.common.LoggerHelpers;
 import io.pravega.common.Timer;
 import io.pravega.common.util.CollectionHelpers;
-import io.pravega.segmentstore.storage.StorageMetricsBase;
 import java.io.EOFException;
 import java.io.FileNotFoundException;
 import java.io.IOException;
@@ -90,13 +89,8 @@
             }
         }
 
-<<<<<<< HEAD
         metrics.getReadLatency().reportSuccessEvent(timer.getElapsed());
         metrics.getReadBytes().add(totalBytesRead.get());
-=======
-        HDFSMetrics.READ_LATENCY.reportSuccessEvent(timer.getElapsed());
-        HDFSMetrics.READ_BYTES.add(totalBytesRead.get());
->>>>>>> dd657a9b
         LoggerHelpers.traceLeave(log, "read", traceId, handle, this.offset, totalBytesRead);
         return totalBytesRead.get();
     }
