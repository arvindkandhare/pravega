--- conflicted
+++ resolved
@@ -26,21 +26,14 @@
 import java.io.InputStream;
 import java.io.RandomAccessFile;
 import java.nio.ByteBuffer;
-import java.nio.channels.Channels;
 import java.nio.channels.ClosedChannelException;
 import java.nio.channels.FileChannel;
 import java.nio.channels.NonWritableChannelException;
-import java.nio.channels.ReadableByteChannel;
-<<<<<<< HEAD
-import java.nio.file.AccessDeniedException;
-=======
->>>>>>> 7fccd10c
 import java.nio.file.FileAlreadyExistsException;
 import java.nio.file.Files;
 import java.nio.file.NoSuchFileException;
 import java.nio.file.Path;
 import java.nio.file.Paths;
-import java.nio.file.StandardOpenOption;
 import java.nio.file.attribute.FileAttribute;
 import java.nio.file.attribute.PosixFileAttributes;
 import java.nio.file.attribute.PosixFilePermission;
@@ -93,7 +86,7 @@
     public CompletableFuture<SegmentHandle> openRead(String streamSegmentName) {
         final CompletableFuture<SegmentHandle> retVal = new CompletableFuture<>();
 
-        executor.execute(() -> {
+        executor.execute( () -> {
             syncOpenRead(streamSegmentName, retVal);
         });
 
@@ -106,12 +99,8 @@
             length, Duration timeout) {
         final CompletableFuture<Integer> retVal = new CompletableFuture<>();
 
-<<<<<<< HEAD
-        executor.execute( () -> {
-=======
-        executor.execute(() -> {
->>>>>>> 7fccd10c
-            syncRead(handle, offset, buffer, bufferOffset, length, timeout, retVal);
+        executor.execute( () -> {
+         syncRead(handle, offset, buffer, bufferOffset, length, timeout, retVal);
         });
 
         return retVal;
@@ -121,12 +110,8 @@
     public CompletableFuture<SegmentProperties> getStreamSegmentInfo(String streamSegmentName, Duration timeout) {
         final CompletableFuture<SegmentProperties> retVal = new CompletableFuture<>();
 
-<<<<<<< HEAD
-        executor.execute( () -> {
-=======
-        executor.execute(() -> {
->>>>>>> 7fccd10c
-            syncGetStreamSegmentInfo(streamSegmentName, timeout, retVal);
+        executor.execute( () -> {
+           syncGetStreamSegmentInfo(streamSegmentName, timeout, retVal);
         });
 
         return retVal;
@@ -136,12 +121,8 @@
     public CompletableFuture<Boolean> exists(String streamSegmentName, Duration timeout) {
         final CompletableFuture<Boolean> retFuture = new CompletableFuture<>();
 
-<<<<<<< HEAD
-        executor.execute( () -> {
-=======
-        executor.execute(() -> {
->>>>>>> 7fccd10c
-            syncExists(streamSegmentName, timeout, retFuture);
+        executor.execute( () -> {
+           syncExists(streamSegmentName, timeout, retFuture);
         });
 
         return retFuture;
@@ -176,12 +157,8 @@
 
         final CompletableFuture<SegmentProperties> retVal = new CompletableFuture<>();
 
-<<<<<<< HEAD
-        executor.execute( () -> {
-=======
-        executor.execute(() -> {
->>>>>>> 7fccd10c
-            syncCreate(streamSegmentName, timeout, retVal);
+        executor.execute( () -> {
+           syncCreate(streamSegmentName, timeout, retVal);
         });
 
         return retVal;
@@ -192,12 +169,8 @@
             timeout) {
         final CompletableFuture<Void> retVal = new CompletableFuture<>();
 
-<<<<<<< HEAD
-        executor.execute( () -> {
-=======
-        executor.execute(() -> {
->>>>>>> 7fccd10c
-            syncWrite(handle, offset, data, length, timeout, retVal);
+       executor.execute( () -> {
+          syncWrite(handle, offset, data, length, timeout, retVal);
         });
 
         return retVal;
@@ -207,12 +180,8 @@
     public CompletableFuture<Void> seal(SegmentHandle handle, Duration timeout) {
         CompletableFuture<Void> retVal = new CompletableFuture<>();
 
-<<<<<<< HEAD
-        executor.execute( () -> {
-=======
-        executor.execute(() -> {
->>>>>>> 7fccd10c
-            syncSeal(handle, timeout, retVal);
+        executor.execute( () -> {
+            syncSeal( handle, timeout, retVal);
         });
 
         return retVal;
@@ -223,7 +192,7 @@
             timeout) {
         CompletableFuture<Void> retVal = new CompletableFuture<>();
 
-        executor.execute(() -> {
+        executor.execute( () -> {
             syncConcat(targetHandle, offset, sourceSegment, timeout, retVal);
         });
 
@@ -234,12 +203,8 @@
     public CompletableFuture<Void> delete(SegmentHandle handle, Duration timeout) {
         final CompletableFuture<Void> future = new CompletableFuture<>();
 
-<<<<<<< HEAD
-        executor.execute( () -> {
-=======
-        executor.execute(() -> {
->>>>>>> 7fccd10c
-            syncDelete(handle, timeout, future);
+        executor.execute( () -> {
+            syncDelete( handle, timeout, future);
         });
 
         return future;
@@ -274,7 +239,6 @@
             Path path = Paths.get(config.getNfsRoot(), handle.getSegmentName());
             if ( !Files.exists(path)) {
                 retVal.completeExceptionally(new StreamSegmentNotExistsException(handle.getSegmentName(), null));
-<<<<<<< HEAD
             } else try {
                 if (Files.size(path) < offset) {
                     retVal.completeExceptionally(new ArrayIndexOutOfBoundsException());
@@ -291,19 +255,6 @@
                     }
                 }
             } catch (IOException e) {
-=======
-            } else if (Files.size(path) < offset) {
-                retVal.completeExceptionally(new ArrayIndexOutOfBoundsException());
-            } else {
-                int bytesRead = ((NFSSegmentHandle) handle).channel.read(ByteBuffer.wrap(buffer, bufferOffset, length),
-                        offset);
-                retVal.complete(bytesRead);
-            }
-        } catch (Exception e) {
-            if (e instanceof IndexOutOfBoundsException) {
-                retVal.completeExceptionally(new ArrayIndexOutOfBoundsException(e.getMessage()));
-            } else {
->>>>>>> 7fccd10c
                 retVal.completeExceptionally(e);
             }
 
@@ -372,7 +323,6 @@
         }
         else {
             try {
-<<<<<<< HEAD
                 long fileSize = path.toFile().length();
                 if ( fileSize < offset) {
                     retVal.completeExceptionally( new BadOffsetException(handle.getSegmentName(), fileSize, offset));
@@ -382,28 +332,14 @@
                         long bytesWritten = channel.transferFrom(sourceChannel, offset, length);
                         channel.force(true);
                     }
-=======
-                if (((NFSSegmentHandle) handle).channel.size() < offset) {
-                    retVal.completeExceptionally(
-                            new BadOffsetException(handle.getSegmentName(), ((NFSSegmentHandle) handle).channel.size(),
-                                    offset));
-                } else {
-                    ReadableByteChannel channel = Channels.newChannel(data);
-                    long bytesWritten = ((NFSSegmentHandle) handle).channel.transferFrom(channel, offset, length);
-                    ((NFSSegmentHandle) handle).channel.force(true);
->>>>>>> 7fccd10c
                     retVal.complete(null);
                 }
             } catch (Exception exc) {
                 log.info("Write to segment {} at offset {} failed with exception {} ", handle.getSegmentName(), offset,
                         exc.getMessage());
-<<<<<<< HEAD
                 if(exc instanceof AccessDeniedException) {
                     retVal.completeExceptionally( new IllegalStateException( handle.getSegmentName()));
                 } else if (exc instanceof NonWritableChannelException) {
-=======
-                if (exc instanceof NonWritableChannelException) {
->>>>>>> 7fccd10c
                     retVal.completeExceptionally(new IllegalArgumentException(exc));
                 } else if (exc instanceof ClosedChannelException) {
                     retVal.completeExceptionally(new StreamSegmentSealedException(handle.getSegmentName(), exc));
@@ -447,21 +383,10 @@
         if (Files.isWritable(Paths.get(config.getNfsRoot(), sourceSegment))) {
             retVal.completeExceptionally(new IllegalStateException(sourceSegment));
         } else {
-<<<<<<< HEAD
             try ( FileChannel channel = new RandomAccessFile( String.valueOf(Paths.get(config.getNfsRoot(),
                     targetHandle.getSegmentName())), "rw").getChannel();
                   RandomAccessFile sourceFile = new RandomAccessFile(
                         String.valueOf(Paths.get(config.getNfsRoot(), sourceSegment)), "r")) {
-=======
-            try {
-                ((NFSSegmentHandle) targetHandle).channel.force(true);
-
-                FileChannel channel = new RandomAccessFile(
-                        String.valueOf(Paths.get(config.getNfsRoot(), targetHandle.getSegmentName())),
-                        "rw").getChannel();
-                RandomAccessFile sourceFile = new RandomAccessFile(
-                        String.valueOf(Paths.get(config.getNfsRoot(), sourceSegment)), "r");
->>>>>>> 7fccd10c
                 channel.transferFrom(sourceFile.getChannel(), offset, sourceFile.length());
                 Files.delete(Paths.get(config.getNfsRoot(), sourceSegment));
                 retVal.complete(null);
@@ -488,4 +413,4 @@
 
     //endregion
 
-}
+}