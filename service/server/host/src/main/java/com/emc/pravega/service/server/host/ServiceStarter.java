/**
 * Licensed to the Apache Software Foundation (ASF) under one
 * or more contributor license agreements.  See the NOTICE file
 * distributed with this work for additional information
 * regarding copyright ownership.  The ASF licenses this file
 * to you under the Apache License, Version 2.0 (the
 * "License"); you may not use this file except in compliance
 * with the License.  You may obtain a copy of the License at
 * <p>
 * http://www.apache.org/licenses/LICENSE-2.0
 * <p>
 * Unless required by applicable law or agreed to in writing, software
 * distributed under the License is distributed on an "AS IS" BASIS,
 * WITHOUT WARRANTIES OR CONDITIONS OF ANY KIND, either express or implied.
 * See the License for the specific language governing permissions and
 * limitations under the License.
 */

package com.emc.pravega.service.server.host;

import ch.qos.logback.classic.Level;
import ch.qos.logback.classic.LoggerContext;
import com.emc.pravega.common.Exceptions;
import com.emc.pravega.service.contracts.StreamSegmentStore;
import com.emc.pravega.service.server.host.handler.PravegaConnectionListener;
import com.emc.pravega.service.server.store.ServiceBuilder;
import com.emc.pravega.service.server.store.ServiceBuilderConfig;
import com.emc.pravega.service.server.store.ServiceConfig;
import com.emc.pravega.service.storage.impl.distributedlog.DistributedLogConfig;
import com.emc.pravega.service.storage.impl.distributedlog.DistributedLogDataLogFactory;
import org.slf4j.LoggerFactory;

import java.time.Duration;
import java.util.concurrent.CompletionException;

/**
 * Starts the Pravega Service.
 */
public final class ServiceStarter {
    private static final Duration INITIALIZE_TIMEOUT = Duration.ofSeconds(30);
    private final ServiceBuilderConfig serviceConfig;
    private final ServiceBuilder serviceBuilder;
    private PravegaConnectionListener listener;
    private boolean closed;

    private ServiceStarter(ServiceBuilderConfig config) {
        this.serviceConfig = config;
<<<<<<< HEAD
        this.serviceBuilder = new HDFSServicebuilder(this.serviceConfig);
        //this.serviceBuilder = new DistributedLogServiceBuilder(this.serviceConfig);
        //this.serviceBuilder = new InMemoryServiceBuilder(this.serviceConfig);
=======
        this.serviceBuilder = createServiceBuilder(this.serviceConfig, true);
    }

    private ServiceBuilder createServiceBuilder(ServiceBuilderConfig config, boolean inMemory) {
        if (inMemory) {
            return ServiceBuilder.newInMemoryBuilder(config);
        } else {
            // Real (Distributed Log) Data Log.
            return attachDistributedLog(ServiceBuilder.newInMemoryBuilder(config));
        }
>>>>>>> 1d0bf07b
    }

    private void start() {
        Exceptions.checkNotClosed(this.closed, this);

        LoggerContext context = (LoggerContext) LoggerFactory.getILoggerFactory();
        context.getLoggerList().get(0).setLevel(Level.INFO);

        System.out.println("Initializing Container Manager ...");
        this.serviceBuilder.initialize(INITIALIZE_TIMEOUT).join();

        System.out.println("Creating StreamSegmentService ...");
        StreamSegmentStore service = this.serviceBuilder.createStreamSegmentService();

        this.listener = new PravegaConnectionListener(false, this.serviceConfig.getConfig(ServiceConfig::new).getListeningPort(), service);
        this.listener.startListening();
        System.out.println("LogServiceConnectionListener started successfully.");
    }

    private void shutdown() {
        if (!this.closed) {
            this.serviceBuilder.close();
            System.out.println("StreamSegmentService is now closed.");

            this.listener.close();
            System.out.println("LogServiceConnectionListener is now closed.");
            this.closed = true;
        }
    }

    public static void main(String[] args) {
        ServiceStarter serviceStarter = new ServiceStarter(ServiceBuilderConfig.getDefaultConfig());
        try {
            serviceStarter.start();
            Runtime.getRuntime().addShutdownHook(new Thread() {
                @Override
                public void run() {
                    try {
                        System.out.println("Caught interrupt signal...");
                        serviceStarter.shutdown();
                    } catch (Exception e) {
                        // do nothing
                    }
                }
            });

            Thread.sleep(Long.MAX_VALUE);
        } catch (InterruptedException ex) {
            System.out.println("Caught interrupt signal");
        } finally {
            serviceStarter.shutdown();
        }
    }

    /**
     * Attaches a DistributedlogDataLogFactory to the given ServiceBuilder.
     */
    static ServiceBuilder attachDistributedLog(ServiceBuilder builder) {
        return builder.withDataLogFactory(setup -> {
            try {
                DistributedLogConfig dlConfig = setup.getConfig(DistributedLogConfig::new);
                DistributedLogDataLogFactory factory = new DistributedLogDataLogFactory("interactive-console", dlConfig);
                factory.initialize();
                return factory;
            } catch (Exception ex) {
                throw new CompletionException(ex);
            }
        });
    }
}<|MERGE_RESOLUTION|>--- conflicted
+++ resolved
@@ -20,18 +20,15 @@
 
 import ch.qos.logback.classic.Level;
 import ch.qos.logback.classic.LoggerContext;
+
 import com.emc.pravega.common.Exceptions;
 import com.emc.pravega.service.contracts.StreamSegmentStore;
-import com.emc.pravega.service.server.host.handler.PravegaConnectionListener;
 import com.emc.pravega.service.server.store.ServiceBuilder;
 import com.emc.pravega.service.server.store.ServiceBuilderConfig;
-import com.emc.pravega.service.server.store.ServiceConfig;
-import com.emc.pravega.service.storage.impl.distributedlog.DistributedLogConfig;
-import com.emc.pravega.service.storage.impl.distributedlog.DistributedLogDataLogFactory;
+import com.emc.pravega.service.server.host.handler.PravegaConnectionListener;
 import org.slf4j.LoggerFactory;
 
 import java.time.Duration;
-import java.util.concurrent.CompletionException;
 
 /**
  * Starts the Pravega Service.
@@ -45,11 +42,9 @@
 
     private ServiceStarter(ServiceBuilderConfig config) {
         this.serviceConfig = config;
-<<<<<<< HEAD
         this.serviceBuilder = new HDFSServicebuilder(this.serviceConfig);
         //this.serviceBuilder = new DistributedLogServiceBuilder(this.serviceConfig);
         //this.serviceBuilder = new InMemoryServiceBuilder(this.serviceConfig);
-=======
         this.serviceBuilder = createServiceBuilder(this.serviceConfig, true);
     }
 
@@ -60,7 +55,6 @@
             // Real (Distributed Log) Data Log.
             return attachDistributedLog(ServiceBuilder.newInMemoryBuilder(config));
         }
->>>>>>> 1d0bf07b
     }
 
     private void start() {
